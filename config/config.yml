# Application Settings
app:
  name: "CryptoFlow"
  version: "1.0.1"
  environment: "development"

# Dashboard configuration
dashboard:
  enabled: true
<<<<<<< HEAD
  address: "0.0.0.0:8080"
=======
  address: ":8080"
>>>>>>> 99652089
  refresh_interval: 5s
  metrics_history: 200
  log_history: 200

# Metrics configuration
metrics:
  used_weight: false
  channel_size: true

# Source Configuration
source:
  binance:
    connection_pool:
      max_idle_conns: 10
      max_conns_per_host: 10
      idle_conn_timeout: 90s
    spot:
      orderbook:
        snapshots:
          enabled: false
          connection: rest
          url: https://api.binance.com/api/v3/depth
          limit: 1000      # Max allowed for spot order book depth
          interval_ms: 10000
          symbols: [ BTCUSDT, ETHUSDT ]
        delta:
          enabled: false
          connection: websocket
          url: wss://stream.binance.com:9443/ws
          interval_ms: 100
          symbols: [ BTCUSDT, ETHUSDT ]
    future:
      orderbook:
        snapshots:
          enabled: true
          connection: rest
          url: https://fapi.binance.com/fapi/v1/depth
          limit: 1000                   # Number of price levels
          interval_ms: 10000            # Collect every 1000 mili seconds
          concurrent_symbols: 5         # Max concurrent API calls
          batch_size: 1000              #  Records per batch before writing
        delta:
          enabled: true
          connection: websocket
          url: wss://fstream.binance.com/ws
          interval_ms: 100
      contracts:
        enabled: false
        connection: rest
        url: https://fapi.binance.com/fapi/v1/exchangeInfo
        interval_minutes: 10
      liquidation:
        enabled: false
        connection: websocket
        url: wss://fstream.binance.com/ws
        symbols: [ BTCUSDT, ETHUSDT ]
      open_interest:
        enabled: false
        connection: rest
        url: https://fapi.binance.com/fapi/v1/openInterest
        interval_minutes: 5
      funding_rate:
        enabled: false
        connection: rest
        url: https://fapi.binance.com/fapi/v1/fundingRate
        interval_minutes: 60

  bybit:
    spot:
      orderbook:
        snapshots:
          enabled: false
          connection: rest
          url: https://api.bybit.com/spot/v3/public/quote/depth
          limit: 1000
          interval_ms: 1000
        delta:
          enabled: false
          connection: websocket
          url: wss://stream.bybit.com/spot/quote/ws/v1
          interval_ms: 100
    future:
      orderbook:
        snapshots:
          enabled: true
          connection: rest
          url: https://api.bybit.com/v5/market/orderbook
          limit: 500
          interval_ms: 10000
        delta:
          enabled: true
          connection: websocket
          url: wss://stream.bybit.com/v5/public/linear
          interval_ms: 1000
      contracts:
        enabled: false
        connection: rest
        url: https://api.bybit.com/v5/market/instruments-info
        interval_minutes: 10
      liquidation:
        enabled: false
        connection: websocket
        url: wss://stream.bybit.com/v5/public/linear
        symbols: [ BTCUSDT, ETHUSDT ]
      open_interest:
        enabled: false
        connection: rest
        url: https://api.bybit.com/v5/market/open-interest
        interval_minutes: 5
      funding_rate:
        enabled: false
        connection: rest
        url: https://api.bybit.com/v5/market/funding/history
        interval_minutes: 60

  okx:
    spot:
      orderbook:
        snapshots:
          enabled: false
          connection: rest
          url: https://www.okx.com/api/v5/market/books
          limit: 5000
          interval_ms: 60000
        delta:
          enabled: false
          connection: websocket
          url: wss://ws.okx.com:8443/ws/v5/public
          interval_ms: 100
    future:
      orderbook:
        snapshots:
          enabled: true
          connection: rest
          url: https://www.okx.com/api/v5/market/books
          limit: 5000
          interval_ms: 10000
        delta:
          enabled: true
          connection: websocket
          url: wss://ws.okx.com:8443/ws/v5/public
          interval_ms: 1000
      contracts:
        enabled: false
        connection: rest
        url: https://www.okx.com/api/v5/public/instruments
        interval_minutes: 10
      liquidation:
        enabled: false
        connection: websocket
        url: wss://ws.okx.com:8443/ws/v5/public
        symbols: [ BTC-USDT-SWAP, ETH-USDT-SWAP ]
      open_interest:
        enabled: false
        connection: rest
        url: https://www.okx.com/api/v5/public/open-interest
        interval_minutes: 5
      funding_rate:
        enabled: false
        connection: rest
        url: https://www.okx.com/api/v5/public/funding-rate
        interval_minutes: 60

  kucoin:
    connection_pool:
      max_idle_conns: 10
      max_conns_per_host: 10
      idle_conn_timeout: 90s
    spot:
      orderbook:
        snapshots:
          enabled: false
          connection: rest
          url: https://api.kucoin.com/api/v1/market/orderbook/level2_100
          limit: 1000
          interval_ms: 1000
        delta:
          enabled: false
          connection: websocket
          url: wss://ws-api.kucoin.com/endpoint
          interval_ms: 100
    future:
      orderbook:
        snapshots:
          enabled: true
          connection: rest
          url: https://api-futures.kucoin.com/api/v1/level2/snapshot
          limit: 1000
          interval_ms: 10000
        delta:
          enabled: true
          connection: websocket
          url: wss://api-futures.kucoin.com/endpoint
          interval_ms: 100
          read_buffer_bytes: 4194304
          read_message_buffer: 4096

      liquidation:
        enabled: false
        connection: websocket
        url: wss://api-futures.kucoin.com/endpoint
        symbols: [ XBTUSDTM, ETHUSDTM ]
        read_buffer_bytes: 4194304
        read_message_buffer: 4096
        write_message_buffer: 1024


  coinbase:
    spot:
      orderbook:
        snapshots:
          enabled: false
          connection: rest
          url: https://api.exchange.coinbase.com/products/BTC-USD/book
          limit: 100
          interval_ms: 1000
        delta:
          enabled: false
          connection: websocket
          url: wss://ws-feed.exchange.coinbase.com
          interval_ms: 100

  kraken:
    spot:
      orderbook:
        snapshots:
          enabled: false
          connection: rest
          url: https://api.kraken.com/0/public/Depth
          limit: 100
          interval_ms: 1000
        delta:
          enabled: false
          connection: websocket
          url: wss://ws.kraken.com
          interval_ms: 100


# Logging Configuration
logging:
  level: "warn"
  format: "json"
  output: "stdout"
  file_path: "logs/collector.log"
  include_caller: true
  max_age: 7
  dashboard_name: Data  # optional existing CloudWatch dashboard

# CryptoFlow pipeline configuration
cryptoflow:
  name: "CryptoFlow"
  version: "1.0.0"

channels:
  raw_buffer: 10000
  processed_buffer: 2000

reader:
  max_workers: 1
  timeout: "5s"

processor:
  max_workers: 1
  batch_size: 100
  batch_timeout: "5s"

storage:
  s3:
    enabled: true

    # bucket, region, and credentials are loaded from environment variables:
    # AWS_ACCESS_KEY_ID, AWS_SECRET_ACCESS_KEY, AWS_REGION, and S3_BUCKET

writer:
  max_workers: 1
  batch:
    size: 100
    timeout: "30s"
    max_memory: "1MB"
  buffer:
    max_size: 10
    snapshot_flush_interval: "3m"
    delta_flush_interval: "3m"
    memory_threshold: 0.8
  partitioning:
    scheme: "time"
    time_format: "date={year}-{month}-{day}"
    additional_keys: ["exchange", "market", "symbol"]
  formats:
    parquet:
      enabled: true
      compression: "snappy"
      page_size: 0
    avro:
      enabled: false
      compression: ""
  compression: ""

exchange_rate_limit:
  binance:
    request_weight: 2400
    orders: 1200
  bybit:
    request_weight: 120
    orders: 60
  kucoin:
    request_weight: 4000
    orders: 0
  okx:
    request_weight: 60
    orders: 30000<|MERGE_RESOLUTION|>--- conflicted
+++ resolved
@@ -7,11 +7,7 @@
 # Dashboard configuration
 dashboard:
   enabled: true
-<<<<<<< HEAD
   address: "0.0.0.0:8080"
-=======
-  address: ":8080"
->>>>>>> 99652089
   refresh_interval: 5s
   metrics_history: 200
   log_history: 200

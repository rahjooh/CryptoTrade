--- conflicted
+++ resolved
@@ -29,13 +29,10 @@
 		log.WithError(err).Warn("Error loading .env file")
 	}
 
-<<<<<<< HEAD
-       configPath := flag.String("config", "config/config.yml", "Path to configuration file")
-       shardPath := flag.String("shards", "config/ip_shards.yml", "Path to IP shard configuration file")
-=======
-	configPath := flag.String("config", "config.yml", "Path to configuration file")
-	shardPath := flag.String("shards", "ip_shards.yml", "Path to IP shard configuration file")
->>>>>>> 3e36987a
+
+  configPath := flag.String("config", "config/config.yml", "Path to configuration file")
+  shardPath := flag.String("shards", "config/ip_shards.yml", "Path to IP shard configuration file")
+
 	flag.Parse()
 
 	cfg, err := config.LoadConfig(*configPath)

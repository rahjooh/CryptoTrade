--- conflicted
+++ resolved
@@ -32,20 +32,12 @@
 
 	cfg, err := config.LoadConfig(*configPath)
 	if err != nil {
-<<<<<<< HEAD
 		log.WithError(err).Error("Failed to load configuration")
-=======
-		log.WithError(err).Warn("Failed to load configuration")
->>>>>>> 47f819a3
 		os.Exit(1)
 	}
 
 	if err := log.Configure(cfg.Logging.Level, cfg.Logging.Format, cfg.Logging.Output); err != nil {
-<<<<<<< HEAD
 		log.WithError(err).Error("Failed to configure logger")
-=======
-		log.WithError(err).Warn("Failed to configure logger")
->>>>>>> 47f819a3
 		os.Exit(1)
 	}
 
@@ -73,11 +65,7 @@
 		var err error
 		s3Writer, err = writer.NewS3Writer(cfg, channels.FlattenedChan)
 		if err != nil {
-<<<<<<< HEAD
 			log.WithError(err).Error("failed to create S3 writer")
-=======
-			log.WithError(err).Warn("failed to create S3 writer")
->>>>>>> 47f819a3
 			os.Exit(1)
 		}
 	} else {

--- conflicted
+++ resolved
@@ -26,10 +26,6 @@
 	config        *appconfig.Config
 	flattenedChan <-chan models.FlattenedOrderbookBatch
 	s3Table       *s3tables.Client
-<<<<<<< HEAD
-
-=======
->>>>>>> c43e45c4
 	ctx         context.Context
 	wg          *sync.WaitGroup
 	mu          sync.RWMutex
@@ -195,7 +191,6 @@
 			w.addBatch(batch)
 			atomic.AddInt64(&w.batchesWritten, 1)
 			logger.LogDataFlowEntry(log, "flattened_channel", "s3_table_buffer", batch.RecordCount, "rows")
-<<<<<<< HEAD
 		}
 	}
 }
@@ -233,45 +228,7 @@
 	}
 }
 
-=======
-		}
-	}
-}
-
-// addBatch appends the entries of a batch into a per-symbol buffer so that
-// multiple batches for the same symbol can be flushed together.
-func (w *S3Writer) addBatch(batch models.FlattenedOrderbookBatch) {
-	key := w.bufferKey(batch.Exchange, batch.Market, batch.Symbol)
-	w.mu.Lock()
-	w.buffer[key] = append(w.buffer[key], batch.Entries...)
-	w.mu.Unlock()
-}
-
-// bufferKey generates the map key used for buffering entries by symbol.
-func (w *S3Writer) bufferKey(exchange, market, symbol string) string {
-	return fmt.Sprintf("%s|%s|%s", exchange, market, symbol)
-}
-
-// flushWorker periodically flushes all buffered entries to the S3 table.
-func (w *S3Writer) flushWorker() {
-	defer w.wg.Done()
-
-	log := w.log.WithComponent("s3_writer").WithFields(logger.Fields{"worker": "flush"})
-	log.Info("starting flush worker")
-
-	for {
-		select {
-		case <-w.ctx.Done():
-			w.flushBuffers("shutdown")
-			log.Info("flush worker stopped due to context cancellation")
-			return
-		case <-w.flushTicker.C:
-			w.flushBuffers("interval")
-		}
-	}
-}
-
->>>>>>> c43e45c4
+
 // flushBuffers swaps the current buffer with a new one and processes each
 // batch group sequentially.
 func (w *S3Writer) flushBuffers(reason string) {
@@ -325,22 +282,12 @@
 		return
 	}
 
-<<<<<<< HEAD
 	if err := w.writeRowsToS3Table(batch); err != nil {
 		atomic.AddInt64(&w.errorsCount, 1)
 		log.WithError(err).Error("failed to write rows to S3 table")
 		return
 	}
 
-=======
-
-	if err := w.writeRowsToS3Table(batch); err != nil {
-		atomic.AddInt64(&w.errorsCount, 1)
-		log.WithError(err).Error("failed to write rows to S3 table")
-		return
-	}
-
->>>>>>> c43e45c4
 	atomic.AddInt64(&w.rowsWritten, int64(batch.RecordCount))
 	log.Info("batch written to S3 table successfully")
 	logger.LogDataFlowEntry(log, "flattened_channel", "s3_table", batch.RecordCount, "rows")
@@ -387,10 +334,6 @@
 	_, err := client.WriteRows(w.ctx, &writeRowsInput{
 		TableArn: aws.String(w.config.Storage.S3.TableARN),
 		Rows:     rows,
-<<<<<<< HEAD
-=======
-
->>>>>>> c43e45c4
 	})
 	if err != nil {
 		return fmt.Errorf("write rows failed: %w", err)

--- conflicted
+++ resolved
@@ -25,9 +25,7 @@
 type S3Writer struct {
 	config        *appconfig.Config
 	flattenedChan <-chan models.FlattenedOrderbookBatch
-<<<<<<< HEAD
 	s3Table       *s3tables.Client
-
 	ctx         context.Context
 	wg          *sync.WaitGroup
 	mu          sync.RWMutex
@@ -35,18 +33,6 @@
 	log         *logger.Log
 	buffer      map[string][]models.FlattenedOrderbookEntry
 	flushTicker *time.Ticker
-=======
-	s3Client      *s3.Client
-	s3Table       *s3tables.Client
-	ctx           context.Context
-	wg            *sync.WaitGroup
-	mu            sync.RWMutex
-	running       bool
-	log           *logger.Log
-	buffer        map[string][]models.FlattenedOrderbookEntry
-	flushTicker   *time.Ticker
-	metaGen       *metadata.Generator
->>>>>>> c0e08dd1
 
 	// Metrics
 	batchesWritten int64
@@ -60,27 +46,6 @@
 	LongValue      *int64     `json:"longValue,omitempty"`
 	DoubleValue    *float64   `json:"doubleValue,omitempty"`
 	TimestampValue *time.Time `json:"timestampValue,omitempty"`
-<<<<<<< HEAD
-=======
-}
-
-type writeRowsRequestEntry struct {
-	Record map[string]datum `json:"record"`
-}
-
-type writeRowsInput struct {
-	TableArn *string                 `json:"tableArn"`
-	Rows     []writeRowsRequestEntry `json:"rows"`
-}
-
-type writeRowsOutput struct{}
-
-func (w *S3Writer) addBatch(batch models.FlattenedOrderbookBatch) {
-	key := w.bufferKey(batch.Exchange, batch.Market, batch.Symbol)
-	w.mu.Lock()
-	w.buffer[key] = append(w.buffer[key], batch.Entries...)
-	w.mu.Unlock()
->>>>>>> c0e08dd1
 }
 
 // writeRowsRequestEntry models the structure expected by the WriteRows API.
@@ -132,10 +97,6 @@
 	writer := &S3Writer{
 		config:        cfg,
 		flattenedChan: flattenedChan,
-<<<<<<< HEAD
-=======
-		s3Client:      s3Client,
->>>>>>> c0e08dd1
 		s3Table:       s3TableClient,
 		wg:            &sync.WaitGroup{},
 		log:           log,
@@ -320,35 +281,8 @@
 		return
 	}
 
-<<<<<<< HEAD
+
 	if err := w.writeRowsToS3Table(batch); err != nil {
-=======
-	if w.config.Storage.S3.TableARN != "" {
-		if err := w.writeRowsToS3Table(batch); err != nil {
-			atomic.AddInt64(&w.errorsCount, 1)
-			log.WithError(err).Error("failed to write rows to S3 table")
-			return
-		}
-
-		atomic.AddInt64(&w.filesWritten, 1)
-		log.Info("batch written to S3 table successfully")
-		logger.LogDataFlowEntry(log, "flattened_channel", "s3_table", batch.RecordCount, "rows")
-		w.log.LogMetric("s3_writer", "rows_written", int64(batch.RecordCount), "counter", logger.Fields{
-			"exchange":     batch.Exchange,
-			"symbol":       batch.Symbol,
-			"record_count": batch.RecordCount,
-		})
-		return
-	}
-
-	// Generate S3 key path
-	s3Key := w.generateS3Key(batch)
-	log = log.WithFields(logger.Fields{"s3_key": s3Key})
-
-	// Create parquet file in memory
-	parquetData, fileSize, err := w.createParquetFile(batch.Entries)
-	if err != nil {
->>>>>>> c0e08dd1
 		atomic.AddInt64(&w.errorsCount, 1)
 		log.WithError(err).Error("failed to write rows to S3 table")
 		return
@@ -362,30 +296,6 @@
 		"symbol":       batch.Symbol,
 		"record_count": batch.RecordCount,
 	})
-<<<<<<< HEAD
-=======
-
-	if w.metaGen != nil {
-		df := metadata.DataFile{
-			Path:        fmt.Sprintf("s3://%s/%s", w.config.Storage.S3.Bucket, s3Key),
-			FileSize:    fileSize,
-			RecordCount: int64(batch.RecordCount),
-			Partition: map[string]any{
-				"exchange": batch.Exchange,
-				"market":   batch.Market,
-				"symbol":   batch.Symbol,
-				"year":     batch.Timestamp.Year(),
-				"month":    int(batch.Timestamp.Month()),
-				"day":      batch.Timestamp.Day(),
-				"hour":     batch.Timestamp.Hour(),
-			},
-			Timestamp: batch.Timestamp,
-		}
-		if err := w.metaGen.AddFile(df); err != nil {
-			log.WithError(err).Warn("failed to update metadata")
-		}
-	}
->>>>>>> c0e08dd1
 }
 
 // writeRowsToS3Table converts entries to the WriteRows format and invokes the
@@ -421,68 +331,10 @@
 		})
 	}
 
-<<<<<<< HEAD
 	_, err := client.WriteRows(w.ctx, &writeRowsInput{
 		TableArn: aws.String(w.config.Storage.S3.TableARN),
 		Rows:     rows,
-=======
-	data := fw.Bytes()
-
-	log.WithFields(logger.Fields{
-		"file_size":     len(data),
-		"entries_count": len(validEntries),
-		"compression":   w.config.Writer.Formats.Parquet.Compression,
-	}).Info("parquet file created successfully")
-
-	return data, int64(len(data)), nil
-}
-
-func (w *S3Writer) writeRowsToS3Table(batch models.FlattenedOrderbookBatch) error {
-	if w.s3Table == nil {
-		return fmt.Errorf("s3 table client not initialized")
-	}
-
-	type writeRowsAPI interface {
-		WriteRows(ctx context.Context, params *writeRowsInput, optFns ...func(*s3tables.Options)) (*writeRowsOutput, error)
-	}
-
-	client, ok := interface{}(w.s3Table).(writeRowsAPI)
-	if !ok {
-		return fmt.Errorf("WriteRows not supported by current AWS SDK")
-	}
-
-	rows := make([]writeRowsRequestEntry, 0, len(batch.Entries))
-	for _, e := range batch.Entries {
-		rows = append(rows, writeRowsRequestEntry{
-			Record: map[string]datum{
-				"exchange":       {StringValue: aws.String(e.Exchange)},
-				"market":         {StringValue: aws.String(e.Market)},
-				"symbol":         {StringValue: aws.String(e.Symbol)},
-				"timestamp":      {TimestampValue: &e.Timestamp},
-				"last_update_id": {LongValue: aws.Int64(e.LastUpdateID)},
-				"side":           {StringValue: aws.String(e.Side)},
-				"price":          {DoubleValue: aws.Float64(e.Price)},
-				"quantity":       {DoubleValue: aws.Float64(e.Quantity)},
-				"level":          {LongValue: aws.Int64(int64(e.Level))},
-			},
-		})
-	}
-
-	_, err := client.WriteRows(w.ctx, &writeRowsInput{
-		TableArn: aws.String(w.config.Storage.S3.TableARN),
-		Rows:     rows,
-	})
-	if err != nil {
-		return fmt.Errorf("write rows failed: %w", err)
-	}
-	return nil
-}
-
-func (w *S3Writer) uploadToS3(key string, data []byte) error {
-	log := w.log.WithComponent("s3_writer").WithFields(logger.Fields{
-		"operation": "upload_to_s3",
-		"data_size": len(data),
->>>>>>> c0e08dd1
+
 	})
 	if err != nil {
 		return fmt.Errorf("write rows failed: %w", err)

package writer

import (
	"bytes"
	"context"
	"encoding/json"
	"fmt"
	"path"
	"strings"
	"sync"
	"sync/atomic"
	"time"

<<<<<<< HEAD
	"github.com/aws/aws-sdk-go-v2/aws"
	awsarn "github.com/aws/aws-sdk-go-v2/aws/arn"
=======
>>>>>>> dadeb5b6
	"github.com/aws/aws-sdk-go-v2/config"
	"github.com/aws/aws-sdk-go-v2/credentials"
	"github.com/aws/aws-sdk-go-v2/service/s3"
	"github.com/aws/aws-sdk-go-v2/service/s3tables"
	"github.com/google/uuid"

	appconfig "cryptoflow/config"
	"cryptoflow/logger"
	"cryptoflow/models"
)

// S3Writer buffers order book batches and periodically persists them as
// JSON objects to the S3 bucket backing an S3 Table. The official S3
// Tables WriteRows API is still unavailable in the AWS SDK, so this
// implementation uploads batches via standard S3 PutObject calls.
type S3Writer struct {
	config        *appconfig.Config
	flattenedChan <-chan models.FlattenedOrderbookBatch
	s3Table       *s3tables.Client
	s3Client      *s3.Client
	bucket        string
	prefix        string
	ctx           context.Context
	wg            *sync.WaitGroup
	mu            sync.RWMutex
	running       bool
	log           *logger.Log
	buffer        map[string][]models.FlattenedOrderbookEntry
	flushTicker   *time.Ticker

	// Metrics
	batchesWritten int64
	rowsWritten    int64
	errorsCount    int64
}

// NewS3Writer creates a new S3Writer instance. It configures the AWS SDK
// and initializes the S3Tables client used for writing rows.
func NewS3Writer(cfg *appconfig.Config, flattenedChan <-chan models.FlattenedOrderbookBatch) (*S3Writer, error) {
	log := logger.GetLogger()
	ctx := context.Background()

	// Configure AWS options
	loadOpts := []func(*config.LoadOptions) error{config.WithRegion(cfg.Storage.S3.Region)}
	if cfg.Storage.S3.AccessKeyID != "" && cfg.Storage.S3.SecretAccessKey != "" {
		loadOpts = append(loadOpts, config.WithCredentialsProvider(
			credentials.NewStaticCredentialsProvider(
				cfg.Storage.S3.AccessKeyID,
				cfg.Storage.S3.SecretAccessKey,
				"",
			),
		))
	}

	awsConfig, err := config.LoadDefaultConfig(ctx, loadOpts...)
	if err != nil {
		log.WithComponent("s3_writer").WithError(err).Warn("failed to load AWS configuration")
		return nil, fmt.Errorf("failed to load AWS configuration: %w", err)
	}

	// Validate credentials
	creds, err := awsConfig.Credentials.Retrieve(ctx)
	if err != nil || !creds.HasKeys() {
		return nil, fmt.Errorf("aws credentials not found")
	}

	s3TableClient := s3tables.NewFromConfig(awsConfig)
	s3Client := s3.NewFromConfig(awsConfig)

	bucket, prefix, err := parseBucketAndPrefix(cfg.Storage.S3.TableARN)
	if err != nil {
		return nil, fmt.Errorf("invalid table arn: %w", err)
	}

	writer := &S3Writer{
		config:        cfg,
		flattenedChan: flattenedChan,
		s3Table:       s3TableClient,
		s3Client:      s3Client,
		bucket:        bucket,
		prefix:        prefix,
		wg:            &sync.WaitGroup{},
		log:           log,
	}

	log.WithComponent("s3_writer").WithFields(logger.Fields{
		"region":    cfg.Storage.S3.Region,
		"table_arn": cfg.Storage.S3.TableARN,
	}).Info("s3 writer initialized")

	return writer, nil
}

// Start launches the worker and flush goroutines. Batches are buffered and
// flushed at the interval specified in the configuration.
func (w *S3Writer) Start(ctx context.Context) error {
	w.mu.Lock()
	if w.running {
		w.mu.Unlock()
		return fmt.Errorf("s3 writer already running")
	}
	w.running = true
	w.ctx = ctx
	w.mu.Unlock()

	log := w.log.WithComponent("s3_writer").WithFields(logger.Fields{"operation": "start"})
	log.Info("starting s3 writer")

	w.buffer = make(map[string][]models.FlattenedOrderbookEntry)
	w.flushTicker = time.NewTicker(w.config.Storage.S3.FlushInterval)

	// Launch worker goroutines to receive batches concurrently.
	numWorkers := w.config.Writer.MaxWorkers
	if numWorkers < 1 {
		numWorkers = 1
	}
	log.WithFields(logger.Fields{"workers": numWorkers}).Info("starting s3 writer workers")

	for i := 0; i < numWorkers; i++ {
		w.wg.Add(1)
		go w.worker(i)
	}

	// Launch flush worker to periodically write buffered rows.
	w.wg.Add(1)
	go w.flushWorker()

	// Emit metrics periodically.
	go w.metricsReporter(ctx)

	log.Info("s3 writer started successfully")
	return nil
}

// Stop waits for all workers to finish and stops the flush ticker.
func (w *S3Writer) Stop() {
	w.mu.Lock()
	w.running = false
	w.mu.Unlock()

	if w.flushTicker != nil {
		w.flushTicker.Stop()
	}

	w.log.WithComponent("s3_writer").Info("stopping s3 writer")
	w.wg.Wait()
	w.log.WithComponent("s3_writer").Info("s3 writer stopped")
}

// worker consumes batches from the flattened channel and buffers their
// entries for later flushing.
func (w *S3Writer) worker(workerID int) {
	defer w.wg.Done()

	log := w.log.WithComponent("s3_writer").WithFields(logger.Fields{
		"worker_id": workerID,
		"worker":    "s3_writer",
	})

	log.Info("starting s3 writer worker")

	for {
		select {
		case <-w.ctx.Done():
			log.Info("worker stopped due to context cancellation")
			return
		case batch, ok := <-w.flattenedChan:
			if !ok {
				log.Info("flattened channel closed, worker stopping")
				return
			}
			w.addBatch(batch)
			atomic.AddInt64(&w.batchesWritten, 1)
			logger.LogDataFlowEntry(log, "flattened_channel", "s3_table_buffer", batch.RecordCount, "rows")
		}
	}
}

// addBatch appends the entries of a batch into a per-symbol buffer so that
// multiple batches for the same symbol can be flushed together.
func (w *S3Writer) addBatch(batch models.FlattenedOrderbookBatch) {
	key := w.bufferKey(batch.Exchange, batch.Market, batch.Symbol)
	w.mu.Lock()
	w.buffer[key] = append(w.buffer[key], batch.Entries...)
	w.mu.Unlock()
}

// bufferKey generates the map key used for buffering entries by symbol.
func (w *S3Writer) bufferKey(exchange, market, symbol string) string {
	return fmt.Sprintf("%s|%s|%s", exchange, market, symbol)
}

// flushWorker periodically flushes all buffered entries to the S3 table.
func (w *S3Writer) flushWorker() {
	defer w.wg.Done()

	log := w.log.WithComponent("s3_writer").WithFields(logger.Fields{"worker": "flush"})
	log.Info("starting flush worker")

	for {
		select {
		case <-w.ctx.Done():
			w.flushBuffers("shutdown")
			log.Info("flush worker stopped due to context cancellation")
			return
		case <-w.flushTicker.C:
			w.flushBuffers("interval")
		}
	}
}

// flushBuffers swaps the current buffer with a new one and processes each
// batch group sequentially.
func (w *S3Writer) flushBuffers(reason string) {
	w.mu.Lock()
	buffers := w.buffer
	w.buffer = make(map[string][]models.FlattenedOrderbookEntry)
	w.mu.Unlock()

	if len(buffers) == 0 {
		return
	}

	w.log.WithComponent("s3_writer").WithFields(logger.Fields{
		"flushed_buffers": len(buffers),
		"reason":          reason,
	}).Info("flushing buffers")

	for key, entries := range buffers {
		if len(entries) == 0 {
			continue
		}
		parts := strings.SplitN(key, "|", 3)
		batch := models.FlattenedOrderbookBatch{
			BatchID:     uuid.New().String(),
			Exchange:    parts[0],
			Market:      parts[1],
			Symbol:      parts[2],
			Entries:     entries,
			RecordCount: len(entries),
			Timestamp:   time.Now(),
		}
		w.processBatch(batch)
	}
}

// processBatch writes a single batch of entries to the S3 table.
func (w *S3Writer) processBatch(batch models.FlattenedOrderbookBatch) {
	log := w.log.WithComponent("s3_writer").WithFields(logger.Fields{
		"batch_id":     batch.BatchID,
		"exchange":     batch.Exchange,
		"symbol":       batch.Symbol,
		"record_count": batch.RecordCount,
		"timestamp":    batch.Timestamp,
		"operation":    "process_batch",
	})

	log.Info("processing batch")

	if batch.RecordCount == 0 {
		log.Debug("batch has no records, skipping")
		return
	}

	if err := w.writeRowsToS3Table(batch); err != nil {
		atomic.AddInt64(&w.errorsCount, 1)
		log.WithError(err).Error("failed to write rows to S3 table")
		return
	}

	atomic.AddInt64(&w.rowsWritten, int64(batch.RecordCount))
	log.Info("batch written to S3 table successfully")
	logger.LogDataFlowEntry(log, "flattened_channel", "s3_table", batch.RecordCount, "rows")
	w.log.LogMetric("s3_writer", "rows_written", int64(batch.RecordCount), "counter", logger.Fields{
		"exchange":     batch.Exchange,
		"symbol":       batch.Symbol,
		"record_count": batch.RecordCount,
	})
}

<<<<<<< HEAD
// writeRowsToS3Table writes a batch to the underlying S3 bucket as a JSON
// document. Each batch becomes an object whose key encodes exchange, market,
// symbol and timestamp, allowing downstream tools to process the files or load
// them into an S3 Table.
=======
// writeRowsToS3Table writes a batch of entries to an S3 table.
//
// The AWS SDK for Go v2 does not currently expose the WriteRows API
// for the preview S3 Tables service.  The original implementation relied on
// generated types such as `WriteRowsRequestEntry` and `Datum`, which are no
// longer present in the SDK and caused build failures.  To keep the writer
// functional and the codebase compiling, this method now performs a no-op and
// simply returns nil.  The surrounding infrastructure, buffering and metrics
// are preserved so that a real implementation can be plugged in once the SDK
// provides the necessary primitives.
//
// TODO: Replace this stub with actual WriteRows logic when the AWS SDK
// supports it.
>>>>>>> dadeb5b6
func (w *S3Writer) writeRowsToS3Table(batch models.FlattenedOrderbookBatch) error {
	if w.s3Client == nil {
		return fmt.Errorf("s3 client not initialized")
	}

<<<<<<< HEAD
	data, err := json.Marshal(batch)
	if err != nil {
		return fmt.Errorf("marshal batch: %w", err)
	}

	ts := batch.Timestamp.UTC().Format("2006-01-02T15-04-05.000000000Z07:00")
	key := path.Join(w.prefix, batch.Exchange, batch.Market, batch.Symbol, ts+"_"+batch.BatchID+".json")

	_, err = w.s3Client.PutObject(w.ctx, &s3.PutObjectInput{
		Bucket: aws.String(w.bucket),
		Key:    aws.String(key),
		Body:   bytes.NewReader(data),
	})
	if err != nil {
		return fmt.Errorf("put object: %w", err)
	}

=======
	// The WriteRows API is not available; skip writing but log for
	// observability so callers know the data was dropped.
	w.log.WithComponent("s3_writer").WithFields(logger.Fields{
		"batch_id":     batch.BatchID,
		"record_count": batch.RecordCount,
	}).Debug("WriteRows not implemented - skipping batch")

>>>>>>> dadeb5b6
	return nil
}

// parseBucketAndPrefix extracts the S3 bucket name and prefix from an S3 Table
// ARN of the form:
// arn:aws:s3tables:region:account:tablebucket/{bucket}/table/{namespace}/{table}
func parseBucketAndPrefix(tableARN string) (bucket, prefix string, err error) {
	parsed, err := awsarn.Parse(tableARN)
	if err != nil {
		return "", "", err
	}

	parts := strings.Split(parsed.Resource, "/")
	if len(parts) < 2 {
		return "", "", fmt.Errorf("invalid table arn resource: %s", parsed.Resource)
	}

	bucket = parts[1]
	if len(parts) > 2 {
		prefix = strings.Join(parts[2:], "/")
	}
	return bucket, prefix, nil
}

// metricsReporter periodically publishes internal metrics for observability.
func (w *S3Writer) metricsReporter(ctx context.Context) {
	ticker := time.NewTicker(30 * time.Second)
	defer ticker.Stop()

	for {
		select {
		case <-ctx.Done():
			return
		case <-ticker.C:
			w.reportMetrics()
		}
	}
}

// reportMetrics emits aggregated metrics about writer performance.
func (w *S3Writer) reportMetrics() {
	batchesWritten := atomic.LoadInt64(&w.batchesWritten)
	rowsWritten := atomic.LoadInt64(&w.rowsWritten)
	errorsCount := atomic.LoadInt64(&w.errorsCount)

	errorRate := float64(0)
	if batchesWritten+errorsCount > 0 {
		errorRate = float64(errorsCount) / float64(batchesWritten+errorsCount)
	}

	log := w.log.WithComponent("s3_writer")
	log.LogMetric("s3_writer", "batches_written", batchesWritten, "counter", logger.Fields{})
	log.LogMetric("s3_writer", "rows_written", rowsWritten, "counter", logger.Fields{})
	log.LogMetric("s3_writer", "errors_count", errorsCount, "counter", logger.Fields{})
	log.LogMetric("s3_writer", "error_rate", errorRate, "gauge", logger.Fields{})

	log.WithFields(logger.Fields{
		"batches_written": batchesWritten,
		"rows_written":    rowsWritten,
		"errors_count":    errorsCount,
		"error_rate":      errorRate,
	}).Info("s3 writer metrics")
}<|MERGE_RESOLUTION|>--- conflicted
+++ resolved
@@ -10,12 +10,8 @@
 	"sync"
 	"sync/atomic"
 	"time"
-
-<<<<<<< HEAD
 	"github.com/aws/aws-sdk-go-v2/aws"
 	awsarn "github.com/aws/aws-sdk-go-v2/aws/arn"
-=======
->>>>>>> dadeb5b6
 	"github.com/aws/aws-sdk-go-v2/config"
 	"github.com/aws/aws-sdk-go-v2/credentials"
 	"github.com/aws/aws-sdk-go-v2/service/s3"
@@ -296,32 +292,16 @@
 	})
 }
 
-<<<<<<< HEAD
+
 // writeRowsToS3Table writes a batch to the underlying S3 bucket as a JSON
 // document. Each batch becomes an object whose key encodes exchange, market,
 // symbol and timestamp, allowing downstream tools to process the files or load
 // them into an S3 Table.
-=======
-// writeRowsToS3Table writes a batch of entries to an S3 table.
-//
-// The AWS SDK for Go v2 does not currently expose the WriteRows API
-// for the preview S3 Tables service.  The original implementation relied on
-// generated types such as `WriteRowsRequestEntry` and `Datum`, which are no
-// longer present in the SDK and caused build failures.  To keep the writer
-// functional and the codebase compiling, this method now performs a no-op and
-// simply returns nil.  The surrounding infrastructure, buffering and metrics
-// are preserved so that a real implementation can be plugged in once the SDK
-// provides the necessary primitives.
-//
-// TODO: Replace this stub with actual WriteRows logic when the AWS SDK
-// supports it.
->>>>>>> dadeb5b6
 func (w *S3Writer) writeRowsToS3Table(batch models.FlattenedOrderbookBatch) error {
 	if w.s3Client == nil {
 		return fmt.Errorf("s3 client not initialized")
 	}
 
-<<<<<<< HEAD
 	data, err := json.Marshal(batch)
 	if err != nil {
 		return fmt.Errorf("marshal batch: %w", err)
@@ -339,15 +319,6 @@
 		return fmt.Errorf("put object: %w", err)
 	}
 
-=======
-	// The WriteRows API is not available; skip writing but log for
-	// observability so callers know the data was dropped.
-	w.log.WithComponent("s3_writer").WithFields(logger.Fields{
-		"batch_id":     batch.BatchID,
-		"record_count": batch.RecordCount,
-	}).Debug("WriteRows not implemented - skipping batch")
-
->>>>>>> dadeb5b6
 	return nil
 }
 
